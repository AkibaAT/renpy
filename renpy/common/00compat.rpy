﻿# Copyright 2004-2023 Tom Rothamel <pytom@bishoujo.us>
#
# Permission is hereby granted, free of charge, to any person
# obtaining a copy of this software and associated documentation files
# (the "Software"), to deal in the Software without restriction,
# including without limitation the rights to use, copy, modify, merge,
# publish, distribute, sublicense, and/or sell copies of the Software,
# and to permit persons to whom the Software is furnished to do so,
# subject to the following conditions:
#
# The above copyright notice and this permission notice shall be
# included in all copies or substantial portions of the Software.
#
# THE SOFTWARE IS PROVIDED "AS IS", WITHOUT WARRANTY OF ANY KIND,
# EXPRESS OR IMPLIED, INCLUDING BUT NOT LIMITED TO THE WARRANTIES OF
# MERCHANTABILITY, FITNESS FOR A PARTICULAR PURPOSE AND
# NONINFRINGEMENT. IN NO EVENT SHALL THE AUTHORS OR COPYRIGHT HOLDERS BE
# LIABLE FOR ANY CLAIM, DAMAGES OR OTHER LIABILITY, WHETHER IN AN ACTION
# OF CONTRACT, TORT OR OTHERWISE, ARISING FROM, OUT OF OR IN CONNECTION
# WITH THE SOFTWARE OR THE USE OR OTHER DEALINGS IN THE SOFTWARE.

init -1100 python:

    def _compat_versions(version, *args):
        if version <= args[0]:
            return True

        for i in args[1:]:
            if (version[0] == i[0]) and (version <= i):
                return True

        return False

    # This is called when script_version is set, to immediately
    # run code in response to a script_version change.
    def _set_script_version(version):

        if version is None:
            return

        import os

        if "RENPY_EXPERIMENTAL" in os.environ:
            return

        if version <= (5, 6, 0):
            config.check_properties = False

        if version <= (6, 5, 0):
            layout.compat()

        if version <= (6, 9, 1):
            store.library = store.config

        if version <= (6, 9, 3):

            # Before 6.10, these were positions, rather than transforms.
            store.left = Position(xalign=0.0)
            store.center = Position(xalign=0.5)
            store.truecenter = Position(xalign=0.5, yalign=0.5)
            store.right = Position(xalign=1.0)
            store.offscreenleft = Position(xpos=0.0, xanchor=1.0)
            store.offscreenright = Position(xpos=1.0, xanchor=0.0)

        if version <= (6, 10, 2):
            # Before 6.11, we used the image placement to handle
            # the location of things on the screen.
            style.image_placement.xpos = 0.5
            style.image_placement.ypos = 1.0
            style.image_placement.xanchor = 0.5
            style.image_placement.yanchor = 1.0

            config.transform_uses_child_position = False
            config.default_transform = None
            config.start_scene_black = True

        if version <= (6, 11, 0):
            config.movetransition_respects_offsets = False

        if version <= (6, 11, 2):
            config.imagereference_respects_position = True
            config.predict_screens = False
            config.choice_screen_chosen = False

        if version <= (6, 12, 0):
            config.keep_running_transform = False
            config.image_attributes = False
            config.new_character_image_argument = False
            config.save_physical_size = False

        if version <= (6, 12, 2):
            style.default.language = "western"
            style.default.layout = "greedy"
            config.new_substitutions = False
            config.broken_line_spacing = True

        if (6, 12, 2) < version <= (6, 13, 8):
            config.old_substitutions = False

        if version <= (6, 13, 12):
            global MoveTransition
            MoveTransition = OldMoveTransition

            define.move_transitions = define.old_move_transitions

            define.move_transitions("move", 0.5)
            define.move_transitions("ease", 0.5, _ease_time_warp, _ease_in_time_warp, _ease_out_time_warp)

        if version <= (6, 14, 1):
            config.key_repeat = None

        if version <= (6, 15, 7):
            MusicRoom.loop_compat = True

        if version <= (6, 17, 0):
            config.keymap['toggle_music'] = [ 'm' ]

        if version <= (6, 17, 4):
            config.default_sound_loop = False

        if version <= (6, 18, 0):
            config.predict_screen_statements = False
            config.transition_screens = False

        if version <= (6, 99, 1):
            config.images_directory = None
            config.preserve_zorder = False

        if version <= (6, 99, 5):
            config.wrap_shown_transforms = False
            config.search_prefixes = [ "" ]

        if version <= (6, 99, 6):
            config.dynamic_images = False

        if version <= (6, 99, 8):
            if config.developer == "auto":
                config.developer = False

            config.play_channel = "sound"

        if version <= (6, 99, 8):
            config.help_screen = None
            config.confirm_screen = False

        if version <= (6, 99, 10):
            config.new_translate_order = False
            config.old_say_args = True
            if "call screen" in config.window_auto_hide:
                config.window_auto_hide.remove("call screen")
            config.quit_action = ui.gamemenus("_quit_prompt")
            config.enforce_window_max_size = False
            config.splashscreen_suppress_overlay = False

        if version <= (6, 99, 12, 3):
            config.prefix_viewport_scrollbar_styles = False

        if version <= (6, 99, 12, 4):
            config.hyperlink_inherit_size = False
            config.automatic_polar_motion = False
            config.position_viewport_side = False
            config.nw_voice = False
            config.atl_one_frame = False
            config.keep_show_layer_state = False
            config.atl_multiple_events = False

        if version <= (6, 99, 13):
            config.fast_unhandled_event = False
            config.gc_thresholds = (700, 10, 10)
            config.idle_gc_count = 10000
            config.scrollbar_child_size = False

        if version <= (6, 99, 14):
            config.image_cache_size_mb = None
            config.image_cache_size = 16
            config.cache_surfaces = True
            config.optimize_texture_bounds = False

        if version <= (6, 99, 14, 3):
            config.late_images_scan = True
            config.dissolve_force_alpha = False
            config.replay_movie_sprites = False

        if version <= (7, 0, 0):
            config.reject_relative = False
            config.say_attributes_use_side_image = False

        if version <= (7, 1, 0):
            config.menu_showed_window = True
            config.window_auto_show = [ "say" ]
            config.window_auto_hide = [ "scene", "call screen" ]

        if version <= (7, 1, 1):
            config.menu_actions = False

        if version <= (7, 2, 2):
            config.say_attribute_transition_callback_attrs = False
            config.keep_side_render_order = False

        if version <= (7, 3, 0):
            config.force_sound = False

        if version <= (7, 3, 2):
            config.audio_directory = None
            config.early_start_store = True
            config.compat_viewport_minimum = True

        if version <= (7, 3, 5):
            config.side_image_requires_attributes = False
            config.window_functions_set_auto = False
            config.who_what_sub_compat = 0

        if version <= (7, 4, 0):
            config.pause_with_transition = True

        if version <= (7, 4, 2):
            config.dismiss_blocking_transitions = False

        if version <= (7, 4, 4):
            config.pause_after_rollback = True
            config.gl2 = False
            config.gl_lod_bias = -1.0
            config.who_what_sub_compat = 1

        if version == (7, 4, 5):
            config.scene_clears_layer_at_list = False

        if version <= (7, 4, 6):
            config.adjust_minimums = False
            config.atl_start_on_show = False
            config.input_caret_blink = False

        if version <= (7, 4, 8):
            config.relative_transform_size = False

        if version <= (7, 4, 10):
            config.always_unfocus = False

        if version <= (7, 4, 11):
            config.allow_unfull_vpgrids = True
            style.drag.focus_mask = True
            style.default.outline_scaling = "step"
            config.box_skip = False
            config.crop_relative_default = False
            config.layeredimage_offer_screen = False
            config.narrator_menu = False
            config.gui_text_position_properties = False
            config.atl_function_always_blocks = True

        if version <= (7, 4, 11):
            config.modal_blocks_timer = False
            config.modal_blocks_pause = False
        elif _compat_versions(version, (7, 5, 1), (8, 0, 1)):
            config.modal_blocks_timer = True
            config.modal_blocks_pause = False
        elif _compat_versions(version, (7, 5, 2), (8, 0, 2)):
            config.modal_blocks_pause = True
            config.modal_blocks_timer = True

        if _compat_versions(version, (7, 5, 3), (8, 0, 3)):
            config.quadratic_volumes = True
            config.emphasize_audio_volume = 0.5
            config.relative_spacing = False
            config.lenticular_bracket_ruby = False
            config.preserve_volume_when_muted = True
            config.history_current_dialogue = False
            config.scry_extend = False
            config.fadeout_audio = 0.0
            config.at_transform_compare_full_context = True
            config.linear_fades = True

            if version > (6, 99, 5):
                config.search_prefixes.append("images/")

            config.top_layers.remove("top")
            config.bottom_layers.remove("bottom")
            config.context_clear_layers.remove("top")
            config.context_clear_layers.remove("bottom")

            config.sticky_layers.remove("master")

            store._errorhandling._constant = True
            store._gamepad._constant = True
            store._renpysteam._constant = True
            store._warper._constant = True
            store.audio._constant = True
            store.achievement._constant = True
            store.build._constant = True
            store.director._constant = True
            store.iap._constant = True
            store.layeredimage._constant = True
            store.updater._constant = True

        if _compat_versions(version, (7, 6, 1), (8, 1, 1)):
            config.tts_front_to_back = False
            _greedy_rollback = False

        if _compat_versions(version, (7, 6, 99), (8, 1, 99)):
            config.simple_box_reverse = True
            build.itch_channels = list(build.itch_channels.items())
<<<<<<< HEAD
            config.atl_pos_only = True
=======
            style.default.shaper = "freetype"
>>>>>>> 6c548d30

    # The version of Ren'Py this script is intended for, or
    # None if it's intended for the current version.
    config.script_version = None

python early hide:
    try:
        import ast
        with renpy.open_file("script_version.txt", "utf-8") as f:
            script_version = f.read()
        script_version = ast.literal_eval(script_version)

        config.early_script_version = script_version
        config.early_developer = not script_version

        if script_version <= (7, 2, 2):
            config.keyword_after_python = True

    except Exception:
        config.early_script_version = None
        config.early_developer = True
        pass


init -1000 python hide:
    import re

    try:
        import ast
        with renpy.open_file("script_version.txt", "utf-8") as f:
            script_version = f.read()
        config.script_version = ast.literal_eval(script_version)
        renpy.write_log("Set script version to: %r", config.script_version)
    except Exception:
        pass

    # 6.99.12.4 didn't add script_version.txt, so we read it from renpy/__init__.py
    # if that exists.
    #
    # For really old version, script_version may not be set, so try to read it out of
    # the renpy that came with the game.
    try:
        if config.script_version is None:
            init_py = os.path.join(renpy.config.basedir, "renpy", "__init__.py")
            with open(init_py, "r") as f:
                data = f.read()

            if "version_tuple = (6, 99, 12, 4, vc_version)" in data:
                config.script_version = (6, 99, 12, 4)
            elif config.renpy_base != config.basedir:
                for l in data.splitlines():
                    m = re.match(r"version = \"Ren'Py ([\.\d]+)", l)
                    if m:
                        config.script_version = tuple(int(i) for i in m.group(1).split("."))



            renpy.write_log("Set script version to: %r (alternate path)", config.script_version)
    except Exception:
        pass


init 1100 python hide:

    # This returns true if the script_version is <= the
    # script_version supplied. Give it the last script version
    # where an old version was used.
    def compat(x, y, z):
        return config.script_version and config.script_version <= (x, y, z)

    # Compat for changes to with-callback.
    if compat(5, 4, 5):
        if config.with_callback:
            def compat_with_function(trans, paired, old=config.with_callback):
                old(trans)
                return trans

            config.with_callback = compat_with_function

    if not config.sound:
        config.has_sound = False
        config.has_music = False
        config.has_voice = False

    # Compat for SFont recoloring.
    if compat(5, 1, 1):
        config.recolor_sfonts = False

    if compat(5, 5, 4):
        config.implicit_with_none = False

    # Compat for changes to button look.
    if compat(5, 5, 4):
        style.button.setdefault(xpos=0.5, xanchor=0.5)
        style.menu_button.clear()
        style.menu_button_text.clear()

    if compat(5, 6, 6):
        config.reject_midi = False

    if compat(6, 2, 0):
        config.reject_backslash = False

    if compat(6, 9, 0):
        style.motion.clear()

    if compat(6, 10, 2):
        if 'screens' not in config.layers:
            config.layers.append('screens')

    if "Fullscreen" in config.translations:
        fs = __("Fullscreen")
        config.translations.setdefault("Fullscreen 4:3", fs + " 4:3")
        config.translations.setdefault("Fullscreen 16:9", fs + " 16:9")
        config.translations.setdefault("Fullscreen 16:10", fs + " 16:10")

    for i in layout.compat_funcs:
        i()

    if config.hyperlink_styler or config.hyperlink_callback or config.hyperlink_focus:
        style.default.hyperlink_functions = (config.hyperlink_styler, config.hyperlink_callback, config.hyperlink_focus)

    if compat(6, 15, 7):
        config.has_quicksave = False
        config.quit_action = ui.gamemenus("_confirm_quit")
        config.default_afm_enable = None

    if config.fade_music is not None:
        config.fadeout_audio = config.fade_music<|MERGE_RESOLUTION|>--- conflicted
+++ resolved
@@ -298,11 +298,8 @@
         if _compat_versions(version, (7, 6, 99), (8, 1, 99)):
             config.simple_box_reverse = True
             build.itch_channels = list(build.itch_channels.items())
-<<<<<<< HEAD
             config.atl_pos_only = True
-=======
             style.default.shaper = "freetype"
->>>>>>> 6c548d30
 
     # The version of Ren'Py this script is intended for, or
     # None if it's intended for the current version.
