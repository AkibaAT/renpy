﻿# Copyright 2004-2024 Tom Rothamel <pytom@bishoujo.us>
#
# Permission is hereby granted, free of charge, to any person
# obtaining a copy of this software and associated documentation files
# (the "Software"), to deal in the Software without restriction,
# including without limitation the rights to use, copy, modify, merge,
# publish, distribute, sublicense, and/or sell copies of the Software,
# and to permit persons to whom the Software is furnished to do so,
# subject to the following conditions:
#
# The above copyright notice and this permission notice shall be
# included in all copies or substantial portions of the Software.
#
# THE SOFTWARE IS PROVIDED "AS IS", WITHOUT WARRANTY OF ANY KIND,
# EXPRESS OR IMPLIED, INCLUDING BUT NOT LIMITED TO THE WARRANTIES OF
# MERCHANTABILITY, FITNESS FOR A PARTICULAR PURPOSE AND
# NONINFRINGEMENT. IN NO EVENT SHALL THE AUTHORS OR COPYRIGHT HOLDERS BE
# LIABLE FOR ANY CLAIM, DAMAGES OR OTHER LIABILITY, WHETHER IN AN ACTION
# OF CONTRACT, TORT OR OTHERWISE, ARISING FROM, OUT OF OR IN CONNECTION
# WITH THE SOFTWARE OR THE USE OR OTHER DEALINGS IN THE SOFTWARE.

init -1100 python:

    def _compat_versions(version, *args):
        if version <= args[0]:
            return True

        for i in args[1:]:
            if (version[0] == i[0]) and (version <= i):
                return True

        return False

    # This is called when script_version is set, to immediately
    # run code in response to a script_version change.
    def _set_script_version(version):

        if version is None:
            return

        import os

        if "RENPY_EXPERIMENTAL" in os.environ:
            return

        if version <= (5, 6, 0):
            config.check_properties = False

        if version <= (6, 5, 0):
            layout.compat()

        if version <= (6, 9, 1):
            store.library = store.config

        if version <= (6, 9, 3):

            # Before 6.10, these were positions, rather than transforms.
            store.left = Position(xalign=0.0)
            store.center = Position(xalign=0.5)
            store.truecenter = Position(xalign=0.5, yalign=0.5)
            store.right = Position(xalign=1.0)
            store.offscreenleft = Position(xpos=0.0, xanchor=1.0)
            store.offscreenright = Position(xpos=1.0, xanchor=0.0)

        if version <= (6, 10, 2):
            # Before 6.11, we used the image placement to handle
            # the location of things on the screen.
            style.image_placement.xpos = 0.5
            style.image_placement.ypos = 1.0
            style.image_placement.xanchor = 0.5
            style.image_placement.yanchor = 1.0

            config.transform_uses_child_position = False
            config.default_transform = None
            config.start_scene_black = True

        if version <= (6, 11, 0):
            config.movetransition_respects_offsets = False

        if version <= (6, 11, 2):
            config.imagereference_respects_position = True
            config.predict_screens = False
            config.choice_screen_chosen = False

        if version <= (6, 12, 0):
            config.keep_running_transform = False
            config.image_attributes = False
            config.new_character_image_argument = False
            config.save_physical_size = False

        if version <= (6, 12, 2):
            style.default.language = "western"
            style.default.layout = "greedy"
            config.new_substitutions = False
            config.broken_line_spacing = True

        if (6, 12, 2) < version <= (6, 13, 8):
            config.old_substitutions = False

        if version <= (6, 13, 12):
            global MoveTransition
            MoveTransition = OldMoveTransition

            define.move_transitions = define.old_move_transitions

            define.move_transitions("move", 0.5)
            define.move_transitions("ease", 0.5, _ease_time_warp, _ease_in_time_warp, _ease_out_time_warp)

        if version <= (6, 14, 1):
            config.key_repeat = None

        if version <= (6, 15, 7):
            MusicRoom.loop_compat = True

        if version <= (6, 17, 0):
            config.keymap['toggle_music'] = [ 'm' ]

        if version <= (6, 17, 4):
            config.default_sound_loop = False

        if version <= (6, 18, 0):
            config.predict_screen_statements = False
            config.transition_screens = False

        if version <= (6, 99, 1):
            config.images_directory = None
            config.preserve_zorder = False

        if version <= (6, 99, 5):
            config.wrap_shown_transforms = False
            config.search_prefixes = [ "" ]

        if version <= (6, 99, 6):
            config.dynamic_images = False

        if version <= (6, 99, 8):
            if config.developer == "auto":
                config.developer = False

            config.play_channel = "sound"

        if version <= (6, 99, 8):
            config.help_screen = None
            config.confirm_screen = False

        if version <= (6, 99, 10):
            config.new_translate_order = False
            config.old_say_args = True
            if "call screen" in config.window_auto_hide:
                config.window_auto_hide.remove("call screen")
            config.quit_action = ui.gamemenus("_quit_prompt")
            config.enforce_window_max_size = False
            config.splashscreen_suppress_overlay = False

        if version <= (6, 99, 12, 3):
            config.prefix_viewport_scrollbar_styles = False

        if version <= (6, 99, 12, 4):
            config.hyperlink_inherit_size = False
            config.automatic_polar_motion = False
            config.position_viewport_side = False
            config.nw_voice = False
            config.atl_one_frame = False
            config.keep_show_layer_state = False
            config.atl_multiple_events = False

        if version <= (6, 99, 13):
            config.fast_unhandled_event = False
            config.gc_thresholds = (700, 10, 10)
            config.idle_gc_count = 10000
            config.scrollbar_child_size = False

        if version <= (6, 99, 14):
            config.image_cache_size_mb = None
            config.image_cache_size = 16
            config.cache_surfaces = True
            config.optimize_texture_bounds = False

        if version <= (6, 99, 14, 3):
            config.late_images_scan = True
            config.dissolve_force_alpha = False
            config.replay_movie_sprites = False

        if version <= (7, 0, 0):
            config.reject_relative = False
            config.say_attributes_use_side_image = False

        if version <= (7, 1, 0):
            config.menu_showed_window = True
            config.window_auto_show = [ "say" ]
            config.window_auto_hide = [ "scene", "call screen" ]

        if version <= (7, 1, 1):
            config.menu_actions = False

        if version <= (7, 2, 2):
            config.say_attribute_transition_callback_attrs = False
            config.keep_side_render_order = False

        if version <= (7, 3, 0):
            config.force_sound = False

        if version <= (7, 3, 2):
            config.audio_directory = None
            config.early_start_store = True
            config.compat_viewport_minimum = True

        if version <= (7, 3, 5):
            config.side_image_requires_attributes = False
            config.who_what_sub_compat = 0

        if version <= (7, 4, 0):
            config.pause_with_transition = True

        if version <= (7, 4, 2):
            config.dismiss_blocking_transitions = False

        if version <= (7, 4, 4):
            config.pause_after_rollback = True
            config.gl2 = False
            config.gl_lod_bias = -1.0
            config.who_what_sub_compat = 1

        if version == (7, 4, 5):
            config.scene_clears_layer_at_list = False

        if version <= (7, 4, 6):
            config.adjust_minimums = False
            config.atl_start_on_show = False
            config.input_caret_blink = False

        if version <= (7, 4, 8):
            config.relative_transform_size = False

        if version <= (7, 4, 10):
            config.always_unfocus = False

        if version <= (7, 4, 11):
            config.allow_unfull_vpgrids = True
            style.drag.focus_mask = True
            style.default.outline_scaling = "step"
            config.box_skip = False
            config.crop_relative_default = False
            config.layeredimage_offer_screen = False
            config.narrator_menu = False
            config.gui_text_position_properties = False
            config.atl_function_always_blocks = True

        if version <= (7, 4, 11):
            config.modal_blocks_timer = False
            config.modal_blocks_pause = False
        elif _compat_versions(version, (7, 5, 1), (8, 0, 1)):
            config.modal_blocks_timer = True
            config.modal_blocks_pause = False

        elif _compat_versions(version, (7, 5, 2), (8, 0, 2)):
            config.modal_blocks_pause = True
            config.modal_blocks_timer = True

        if _compat_versions(version, (7, 5, 3), (8, 0, 3)):
            config.quadratic_volumes = True
            config.emphasize_audio_volume = 0.5
            config.relative_spacing = False
            config.lenticular_bracket_ruby = False
            config.preserve_volume_when_muted = True
            config.history_current_dialogue = False
            config.scry_extend = False
            config.fadeout_audio = 0.0
            config.at_transform_compare_full_context = True
            config.linear_fades = True

            if version > (6, 99, 5):
                config.search_prefixes.append("images/")

            config.top_layers.remove("top")
            config.bottom_layers.remove("bottom")
            config.context_clear_layers.remove("top")
            config.context_clear_layers.remove("bottom")

            config.sticky_layers.remove("master")

            store._errorhandling._constant = True
            store._gamepad._constant = True
            store._renpysteam._constant = True
            store._warper._constant = True
            store.audio._constant = True
            store.achievement._constant = True
            store.build._constant = True
            store.director._constant = True
            store.iap._constant = True
            store.layeredimage._constant = True
            store.updater._constant = True

        if _compat_versions(version, (7, 6, 1), (8, 1, 1)):
            config.tts_front_to_back = False
            _greedy_rollback = False

        if _compat_versions(version, (7, 6, 99), (8, 1, 99)):
            config.simple_box_reverse = True
            build.itch_channels = list(build.itch_channels.items())
            config.atl_pos_only = True
            style.default.shaper = "freetype"
            config.mixed_position = False
            config.drag_group_add_top = False
            config.transitions_use_child_placement = False
            config.interpolate_exprs = False
            config.containers_pass_transform_events.clear()
            config.say_replace_event = False
            config.screens_never_cancel_hide = False

<<<<<<< HEAD
        if ((7, 4, 0) <= version) and _compat_versions(version, (7, 7, 99), (8, 2, 99)):
            config.window_functions_set_auto = True
=======
        if _compat_versions(version, (7, 7, 1), (8, 2, 1)):
            config.fill_shrinks_frame = True
>>>>>>> 3b8194dd


    # The version of Ren'Py this script is intended for, or
    # None if it's intended for the current version.
    config.script_version = None

python early hide:
    try:
        import ast
        with renpy.open_file("script_version.txt", "utf-8") as f:
            script_version = f.read()
        script_version = ast.literal_eval(script_version)

        config.early_script_version = script_version
        config.early_developer = not script_version

        if script_version <= (7, 2, 2):
            config.keyword_after_python = True

    except Exception:
        config.early_script_version = None
        config.early_developer = True
        pass


init -1000 python hide:
    import re

    try:
        import ast
        with renpy.open_file("script_version.txt", "utf-8") as f:
            script_version = f.read()
        config.script_version = ast.literal_eval(script_version)
        renpy.write_log("Set script version to: %r", config.script_version)
    except Exception:
        pass

    # 6.99.12.4 didn't add script_version.txt, so we read it from renpy/__init__.py
    # if that exists.
    #
    # For really old version, script_version may not be set, so try to read it out of
    # the renpy that came with the game.
    try:
        if config.script_version is None:
            init_py = os.path.join(renpy.config.basedir, "renpy", "__init__.py")
            with open(init_py, "r") as f:
                data = f.read()

            if "version_tuple = (6, 99, 12, 4, vc_version)" in data:
                config.script_version = (6, 99, 12, 4)
            elif config.renpy_base != config.basedir:
                for l in data.splitlines():
                    m = re.match(r"version = \"Ren'Py ([\.\d]+)", l)
                    if m:
                        config.script_version = tuple(int(i) for i in m.group(1).split("."))



            renpy.write_log("Set script version to: %r (alternate path)", config.script_version)
    except Exception:
        pass


init 1100 python hide:

    # This returns true if the script_version is <= the
    # script_version supplied. Give it the last script version
    # where an old version was used.
    def compat(x, y, z):
        return config.script_version and config.script_version <= (x, y, z)

    # Compat for changes to with-callback.
    if compat(5, 4, 5):
        if config.with_callback:
            def compat_with_function(trans, paired, old=config.with_callback):
                old(trans)
                return trans

            config.with_callback = compat_with_function

    if not config.sound:
        config.has_sound = False
        config.has_music = False
        config.has_voice = False

    # Compat for SFont recoloring.
    if compat(5, 1, 1):
        config.recolor_sfonts = False

    if compat(5, 5, 4):
        config.implicit_with_none = False

    # Compat for changes to button look.
    if compat(5, 5, 4):
        style.button.setdefault(xpos=0.5, xanchor=0.5)
        style.menu_button.clear()
        style.menu_button_text.clear()

    if compat(5, 6, 6):
        config.reject_midi = False

    if compat(6, 2, 0):
        config.reject_backslash = False

    if compat(6, 9, 0):
        style.motion.clear()

    if compat(6, 10, 2):
        if 'screens' not in config.layers:
            config.layers.append('screens')

    if "Fullscreen" in config.translations:
        fs = __("Fullscreen")
        config.translations.setdefault("Fullscreen 4:3", fs + " 4:3")
        config.translations.setdefault("Fullscreen 16:9", fs + " 16:9")
        config.translations.setdefault("Fullscreen 16:10", fs + " 16:10")

    for i in layout.compat_funcs:
        i()

    if config.hyperlink_styler or config.hyperlink_callback or config.hyperlink_focus:
        style.default.hyperlink_functions = (config.hyperlink_styler, config.hyperlink_callback, config.hyperlink_focus)

    if compat(6, 15, 7):
        config.has_quicksave = False
        config.quit_action = ui.gamemenus("_confirm_quit")
        config.default_afm_enable = None

    if config.fade_music is not None:
        config.fadeout_audio = config.fade_music

    config.max_texture_size = (max(config.max_texture_size[0], config.fbo_size[0]),
                               max(config.max_texture_size[1], config.fbo_size[1]))<|MERGE_RESOLUTION|>--- conflicted
+++ resolved
@@ -308,13 +308,12 @@
             config.say_replace_event = False
             config.screens_never_cancel_hide = False
 
-<<<<<<< HEAD
+        if _compat_versions(version, (7, 7, 1), (8, 2, 1)):
+            config.fill_shrinks_frame = True
+
+
         if ((7, 4, 0) <= version) and _compat_versions(version, (7, 7, 99), (8, 2, 99)):
             config.window_functions_set_auto = True
-=======
-        if _compat_versions(version, (7, 7, 1), (8, 2, 1)):
-            config.fill_shrinks_frame = True
->>>>>>> 3b8194dd
 
 
     # The version of Ren'Py this script is intended for, or
